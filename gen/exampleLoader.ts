

  export const helloTriangle = async () => (await import('../src/examples/helloTriangle'));
  

  export const simulation = async () => (await import('../src/examples/simulation'));
  

  export const amongUs = async () => (await import('../src/examples/amongUs'));
  

  export const pikachu = async () => (await import('../src/examples/pikachu'));
  

  export const turkey = async () => (await import('../src/examples/turkey'));
  

  export const twoHearts = async () => (await import('../src/examples/twoHearts'));
  

<<<<<<< HEAD
  export const dogTurkeyHeart = async () => (await import('../src/examples/dogTurkeyHeart'));
=======
  export const twoFluids = async () => (await import('../src/examples/twoFluids'));
>>>>>>> 4241a2a0
  <|MERGE_RESOLUTION|>--- conflicted
+++ resolved
@@ -18,9 +18,8 @@
   export const twoHearts = async () => (await import('../src/examples/twoHearts'));
   
 
-<<<<<<< HEAD
   export const dogTurkeyHeart = async () => (await import('../src/examples/dogTurkeyHeart'));
-=======
+
+  
   export const twoFluids = async () => (await import('../src/examples/twoFluids'));
->>>>>>> 4241a2a0
   