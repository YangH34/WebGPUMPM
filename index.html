--- conflicted
+++ resolved
@@ -1,120 +1,116 @@
-<!doctype html><html lang="en"><head><meta charset="utf-8"><meta name="description" content="The WebGPU Samples are a set of WGSL and SPIR-V compatible samples demonstrating the use of the WebGPU API"><meta name="author" content="Austin Eng"><meta name="viewport" content="width=device-width,initial-scale=1,shrink-to-fit=no"><title>WebGPU Samples</title><link href="https://fonts.googleapis.com/css?family=Inconsolata&display=swap" rel="stylesheet"><link href="https://cdnjs.cloudflare.com/ajax/libs/codemirror/5.48.4/codemirror.min.css" rel="stylesheet"><link href="https://cdnjs.cloudflare.com/ajax/libs/codemirror/5.48.4/theme/monokai.min.css" rel="stylesheet"><style>* {
-        box-sizing: border-box;
-      }
-
-      html,
-      body {
-        margin: 0;
-        padding: 0;
-      }
-
-      body {
-        display: flex;
-        font-family: 'Inconsolata', monospace;
-      }
-
-      .container {
-        padding-left: 15px;
-        padding-right: 15px;
-      }
-
-      a {
-        text-decoration: none;
-      }
-
-      a:link,
-      a:visited {
-        color: #045b88;
-      }
-
-      a:hover {
-        text-decoration: underline;
-      }
-
-      #panel {
-        position: relative;
-        left: 0px;
-        flex: 1;
-        max-width: 300px;
-        height: 100vh;
-        overflow: auto;
-        background: slategray;
-      }
-
-      .example-link {
-        display: block;
-        padding: 0.3em 0;
-      }
-
-      @media only screen and (max-width: 768px) {
-
-        /* More padding on mobile for easier touch screen use */
-        .example-link {
-          padding: 0.5em 0;
-        }
-      }
-
-      .example-link.selected {
-        color: #ff0000;
-      }
-
-      main {
-        position: relative;
-        flex: 1;
-        height: 100vh;
-        overflow: auto;
-        background: gray;
-        color: #ddd;
-      }
-
-      main.no-demo {
-        background: gray;
-      }
-
-      #intro-text {
-        display: none;
-      }
-
-      main.no-demo #intro-text {
-        display: block;
-        color: #222;
-      }
-
-      #canvas-container {
-        text-align: center;
-        position: relative;
-        margin-top: 10px;
-      }
-
-      .CodeMirror {
-        height: auto !important;
-        margin: 1em 0;
-      }
-
-      .CodeMirror-scroll {
-        height: auto !important;
-        overflow: visible !important;
-      }
-
-      .shaderEditor::before {
-        content: "Edit me! (Save to update)";
-        position: relative;
-        display: block;
-        font-weight: bold;
-        text-align: right;
-        margin-bottom: -0.5em;
-        margin-right: 5px;
-      }
-
-      .updateShaderBtn {
-        position: relative;
-        left: 100%;
-        transform: translateX(-108%);
-        margin-right: 10px;
-        margin-top: 5px;
-        cursor: pointer;
-<<<<<<< HEAD
-      }</style></head><body><div id="panel"><div class="container"><h1 id="title"><a href="./#" class="nav-link">WebGPU Samples</a></h1><a href="https://github.com/chetan-parthiban/WebGPUMPM">Github</a><hr/><a class="example-link nav-link" href="?wgsl=0#helloTriangle">helloTriangle</a> <a class="example-link nav-link" href="?wgsl=0#computeBoids">computeBoids</a></div></div><main class="container"><div id="intro-text"><h1></h1><p>This is an example implementation of the Material Point Method demonstrating the use of the <a href="//webgpu.dev">WebGPU API</a>. Please see the current implementation status of WebGPU <a href="//webgpu.io">webgpu.io</a>. You can click the helloTriangle tab to confirm that WebGPU is working appropriately on your device. The simulation tab will let you try out the simulator.</p><p>These samples run in Chrome Canary behind the flag "--enable-unsafe-webgpu". If something isn't working, please file an issue <a href="https://github.com/austinEng/webgpu-samples/issues">here</a>.</p><p id="not-supported" style="display: none">WebGPU is not supported on this platform yet!</p></div><div id="description-container"></div><div id="canvas-container"></div><div id="source-container"><div id="shader-editor"></div><div id="full-source"></div></div></main><script src="dist/main-8902e0.js"></script></body></html>
-=======
-      }</style></head><body><div id="panel"><div class="container"><h1 id="title"><a href="./#" class="nav-link">WebGPU Samples</a></h1><a href="https://github.com/austinEng/webgpu-samples">Github</a><hr/><p>SPIR-V based samples</p><a class="example-link nav-link" href="?wgsl=0#helloTriangle">helloTriangle</a> <a class="example-link nav-link" href="?wgsl=0#computeBoids">computeBoids</a><hr/></div></div><main class="container"><div id="intro-text"><h1></h1><p>The WebGPU Samples are a set of WGSL and SPIR-V compatible samples demonstrating the use of the <a href="//webgpu.dev">WebGPU API</a>. Please see the current implementation status at <a href="//webgpu.io">webgpu.io</a>. SPIR-V compatible samples will be removed when WGSL is fully implemented.</p><p>These samples run in Chrome Canary behind the flag "--enable-unsafe-webgpu". If something isn't working, please file an issue <a href="https://github.com/austinEng/webgpu-samples/issues">here</a>.</p><p id="not-supported" style="display: none">WebGPU is not supported on this platform yet!</p></div><div id="description-container"></div><div id="canvas-container"></div><div id="source-container"><div id="shader-editor"></div><div id="full-source"></div></div></main><script src="dist/main-072319.js"></script></body></html>
->>>>>>> 473e49ab
+<!doctype html><html lang="en"><head><meta charset="utf-8"><meta name="description" content="The WebGPU Samples are a set of WGSL and SPIR-V compatible samples demonstrating the use of the WebGPU API"><meta name="author" content="Austin Eng"><meta name="viewport" content="width=device-width,initial-scale=1,shrink-to-fit=no"><title>WebGPU Samples</title><link href="https://fonts.googleapis.com/css?family=Inconsolata&display=swap" rel="stylesheet"><link href="https://cdnjs.cloudflare.com/ajax/libs/codemirror/5.48.4/codemirror.min.css" rel="stylesheet"><link href="https://cdnjs.cloudflare.com/ajax/libs/codemirror/5.48.4/theme/monokai.min.css" rel="stylesheet"><style>* {
+        box-sizing: border-box;
+      }
+
+      html,
+      body {
+        margin: 0;
+        padding: 0;
+      }
+
+      body {
+        display: flex;
+        font-family: 'Inconsolata', monospace;
+      }
+
+      .container {
+        padding-left: 15px;
+        padding-right: 15px;
+      }
+
+      a {
+        text-decoration: none;
+      }
+
+      a:link,
+      a:visited {
+        color: #045b88;
+      }
+
+      a:hover {
+        text-decoration: underline;
+      }
+
+      #panel {
+        position: relative;
+        left: 0px;
+        flex: 1;
+        max-width: 300px;
+        height: 100vh;
+        overflow: auto;
+        background: slategray;
+      }
+
+      .example-link {
+        display: block;
+        padding: 0.3em 0;
+      }
+
+      @media only screen and (max-width: 768px) {
+
+        /* More padding on mobile for easier touch screen use */
+        .example-link {
+          padding: 0.5em 0;
+        }
+      }
+
+      .example-link.selected {
+        color: #ff0000;
+      }
+
+      main {
+        position: relative;
+        flex: 1;
+        height: 100vh;
+        overflow: auto;
+        background: gray;
+        color: #ddd;
+      }
+
+      main.no-demo {
+        background: gray;
+      }
+
+      #intro-text {
+        display: none;
+      }
+
+      main.no-demo #intro-text {
+        display: block;
+        color: #222;
+      }
+
+      #canvas-container {
+        text-align: center;
+        position: relative;
+        margin-top: 10px;
+      }
+
+      .CodeMirror {
+        height: auto !important;
+        margin: 1em 0;
+      }
+
+      .CodeMirror-scroll {
+        height: auto !important;
+        overflow: visible !important;
+      }
+
+      .shaderEditor::before {
+        content: "Edit me! (Save to update)";
+        position: relative;
+        display: block;
+        font-weight: bold;
+        text-align: right;
+        margin-bottom: -0.5em;
+        margin-right: 5px;
+      }
+
+      .updateShaderBtn {
+        position: relative;
+        left: 100%;
+        transform: translateX(-108%);
+        margin-right: 10px;
+        margin-top: 5px;
+        cursor: pointer;
+      }</style></head><body><div id="panel"><div class="container"><h1 id="title"><a href="./#" class="nav-link">WebGPU Samples</a></h1><a href="https://github.com/chetan-parthiban/WebGPUMPM">Github</a><hr/><a class="example-link nav-link" href="?wgsl=0#helloTriangle">helloTriangle</a> <a class="example-link nav-link" href="?wgsl=0#computeBoids">computeBoids</a></div></div><main class="container"><div id="intro-text"><h1></h1><p>This is an example implementation of the Material Point Method demonstrating the use of the <a href="//webgpu.dev">WebGPU API</a>. Please see the current implementation status of WebGPU <a href="//webgpu.io">webgpu.io</a>. You can click the helloTriangle tab to confirm that WebGPU is working appropriately on your device. The simulation tab will let you try out the simulator.</p><p>These samples run in Chrome Canary behind the flag "--enable-unsafe-webgpu". If something isn't working, please file an issue <a href="https://github.com/austinEng/webgpu-samples/issues">here</a>.</p><p id="not-supported" style="display: none">WebGPU is not supported on this platform yet!</p></div><div id="description-container"></div><div id="canvas-container"></div><div id="source-container"><div id="shader-editor"></div><div id="full-source"></div></div></main><script src="dist/main-8902e0.js"></script></body></html>