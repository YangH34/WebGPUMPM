--- conflicted
+++ resolved
@@ -7,35 +7,6 @@
     
   layout(location = 0) in vec4 a_particlePos;
   layout(location = 1) in vec4 a_particleVel;
-<<<<<<< HEAD
-  layout(location = 0) out vec3 fs_pos;
-  layout(location = 1) out vec3 fs_vel;
-  void main() {
-    gl_Position = uniforms.modelViewProjectionMatrix * vec4(vec3(a_particlePos), 1.0);
-    fs_pos = a_particlePos.xyz;
-    fs_vel = a_particleVel.xyz;
-  }`,
-  
-    fragment: `#version 450
-  layout(location = 0) in vec3 fs_pos;
-  layout(location = 1) in vec3 fs_vel;
-  layout(location = 0) out vec4 fragColor;
-
-  // [[0.208, 0.668 0.808], [-0.082, 0.648, 0.498] [0.000, 0.330, 0.495] [0.028, 0.695, 0.528]] green to cyan
-  // [[1.828, 1.388, 2.628] [1.028, 0.588, 0.367] [0.272, 0.272, 0.207] [2.516, 2.456, 0.146]]
-
-  void main() {
-    float t = 1 - length(clamp(fs_vel.xyz, 0, 1));
-    vec3 a = vec3(1.828, 1.388, 2.628);
-    vec3 b = vec3(1.028, 0.588, 0.367);
-    vec3 c = vec3(0.272, 0.272, 0.207);
-    vec3 d = vec3(2.516, 2.456, 0.146);
-    float pi = 3.1415926535;
-
-    // fragColor = vec4(a+b*cos(2*pi*(c*t+d)), 1);
-    fragColor = vec4(0,0,0,1);
-    // fragColor = vec4(fs_vel.xyz, 1);
-=======
   layout(location = 0) out vec4 fs_pos;
   layout(location = 1) out vec4 fs_vel;
   void main() {
@@ -92,6 +63,5 @@
       fragColor = vec4(1,1,1,1);
     }
 
->>>>>>> 473e49ab
   }`,
 };