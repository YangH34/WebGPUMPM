import glslangModule from '../glslang';
import { mat4 } from 'gl-matrix';
import { exampleShaders } from '../shaders/shaders';
import { p2gShader } from '../shaders/p2g';
import { renderingShaders } from '../shaders/rendering';
import { renderCubeShaders } from '../shaders/renderCube';
import { addMaterialForceShader } from '../shaders/addMaterialForce';
import { addGravityShader } from '../shaders/addGravity';
import { clearGridDataShader } from '../shaders/clearGridData';
import { setBoundaryVelocitiesShader } from '../shaders/setBoundaryVelocities';
import { updateGridVelocityShader } from '../shaders/updateGridVelocity';
import { g2pShader } from '../shaders/g2p';
import { evolveFandJShader } from '../shaders/evolveFandJ';
import { p2g_PShader } from '../shaders/p2g_P';
import { addMaterialForce_PShader } from '../shaders/addMaterialForce_P';
import { testShader } from '../shaders/test';

import { createRenderingPipeline, createRenderCubePipeline, createComputePipeline } from '../utilities/shaderCreation';
import { createBuffer, createEmptyUniformBuffer } from '../utilities/bufferCreation';
import { createBindGroup } from '../utilities/bindGroupCreation';
import { getCameraTransformFunc, getProjectionMatrix } from '../utilities/cameraUtils'
import { simParamData, p1Data, p2Data, gData, numP, numG, nxG, nyG, nzG, dt, doBenchmark, queryLength} from '../utilities/simulationParameters';
import * as boilerplate from '../utilities/webgpuBoilerplate';
import { runComputePipeline, runRenderPipeline, runRenderPipelineWithBox, writeBuffer } from '../utilities/shaderExecution';
import { createQueryBuffer, createReadBuffer, createTimestampQuerySet, resolveQuery } from '../utilities/benchmarking';
import * as cubeParams from '../cube';
import * as cubeParams2 from '../cube2'

export const title = 'Material Point Method';
export const description = 'A hybrid Eulerian/Lagrangian method for the simulation \
                            of realistic materials, running in real time on the GPU. \
                            You can interact with the simulation by moving the camera \
                            using the WASD keys on the keyboard.';

export async function init(canvas: HTMLCanvasElement, useWGSL: boolean) {
  // setup webgpu device, context, and glsl compiler
  const adapter = await navigator.gpu.requestAdapter();
  const device = await adapter.requestDevice({extensions: ["timestamp-query"]});
  const glslang = await glslangModule();
  const context = canvas.getContext('gpupresent');
   
  // other boilerplate operations
  const swapChain = boilerplate.getSwapChain(device, context);
  const depthTexture = boilerplate.getDepthTexture(device, canvas);
  const renderPassDescriptor = boilerplate.getRenderPassDescriptor(depthTexture);

  // create and compile pipelines for rendering and computation
  const renderPipeline = createRenderingPipeline(renderingShaders, device, glslang);
  const computePipeline = createComputePipeline(exampleShaders.compute(numP, numG), device, glslang);
  const addMaterialForcePipeline = createComputePipeline(addMaterialForceShader.addMaterialForce(numP, numG), device, glslang);
  const addGravityPipeline = createComputePipeline(addGravityShader.addGravity(numP, numG), device, glslang);
  const clearGridDataPipeline = createComputePipeline(clearGridDataShader.clearGridData(numP, numG), device, glslang);
  const setBoundaryVelocitiesPipeline = createComputePipeline(setBoundaryVelocitiesShader.setBoundaryVelocities(numP, numG), device, glslang);
  const updateGridVelocityPipeline = createComputePipeline(updateGridVelocityShader.updateGridVelocity(numP, numG), device, glslang);
  const p2gPipeline = createComputePipeline(p2gShader.p2g(numP, numG), device, glslang);
  const g2pPipeline = createComputePipeline(g2pShader.g2p(numP, numG), device, glslang);
  const evolveFandJPipeline = createComputePipeline(evolveFandJShader.evolveFandJ(numP, numG), device, glslang);
  const p2g_PPipeline = createComputePipeline(p2g_PShader.p2g_P(numP, numG), device, glslang);
  const testPipeline = createComputePipeline(testShader.test(numP, numG), device, glslang); // For testing purposes
  const addMaterialForce_PPipeline = createComputePipeline(addMaterialForce_PShader.addMaterialForce_P(numP, numG), device, glslang);

  const renderCubePipeline = createRenderCubePipeline(renderCubeShaders, device, glslang);

  // create GPU Buffers
  const simParamBuffer = createBuffer(simParamData, GPUBufferUsage.UNIFORM, device);  
  const p1Buffer = createBuffer(p1Data, GPUBufferUsage.VERTEX | GPUBufferUsage.STORAGE, device);  
  const p2Buffer = createBuffer(p2Data, GPUBufferUsage.STORAGE, device); 
  const gBuffer = createBuffer(gData, GPUBufferUsage.STORAGE, device); 
  const uniformBuffer = createEmptyUniformBuffer(4 * 16, device); // 4x4 matrix projection matrix for render pipeline
  const uniformBuffer2 = createEmptyUniformBuffer(3 * 4 * 16, device); // three 4x4 matrices. view, inverseView, proj.
  const uniformBufferBox = createEmptyUniformBuffer(3 * 4 * 16, device); // three 4x4 matrices. view, inverseView, proj.
  const querySetBuffer : GPUBuffer = createQueryBuffer(8*queryLength, device);
  const queryReadBuffer = createReadBuffer(8*queryLength, device);
  const query = createTimestampQuerySet(device, queryLength);
  let benchmarkArr = new Float32Array(queryLength/2);
  const cubeBuffer = createBuffer(cubeParams.cubeVertexArray, GPUBufferUsage.VERTEX, device);
  const cube2Buffer = createBuffer(cubeParams2.cubeVertexArray, GPUBufferUsage.VERTEX, device);
  // create GPU Bind Groups
  const uniformBindGroup = createBindGroup([uniformBuffer], renderPipeline, device);
  const uniformBindGroup2 = createBindGroup([uniformBuffer2], renderPipeline, device);
  const uniformBindGroupBox = createBindGroup([uniformBufferBox], renderCubePipeline, device);
  const bindGroup = createBindGroup([simParamBuffer, p1Buffer, p2Buffer, gBuffer], computePipeline, device)

  // setup Camera Transformations
  let getTransformationMatrix = getCameraTransformFunc(canvas);
  let t = 0;
  return async function frame(timestamp, view) {

    // prepare for the render pass
    // camera buffers setup
    let matricesData = new Float32Array(16 * 3);
    const projMtx = getProjectionMatrix(canvas);
    let invView = mat4.create();
    mat4.invert(invView, view);
    matricesData.set(view, 0);
    matricesData.set(invView, 16);
    matricesData.set(projMtx, 32);
    writeBuffer(device, uniformBuffer2, matricesData);
    writeBuffer(device, uniformBufferBox, matricesData);

    // prepare for the render pass
    const transformationMatrix = getTransformationMatrix(view); // gets a transformation matrix (modelViewProjection)
    writeBuffer(device, uniformBuffer, transformationMatrix);
    renderPassDescriptor.colorAttachments[0].attachment = swapChain.getCurrentTexture().createView();
    
    // record and execute command sequence on the gpu
    const commandEncoder = device.createCommandEncoder({measureExecutionTime: true});
    // // Naive Version
    // for (let i = 0; i < Math.floor(1.0 / 24.0 / dt); i++) {
    //   runComputePipeline(commandEncoder, clearGridDataPipeline, bindGroup, nxG, nyG, nzG);
    //   runComputePipeline(commandEncoder, p2gPipeline, bindGroup, nxG, nyG, nzG);
    //   runComputePipeline(commandEncoder, addGravityPipeline, bindGroup, nxG, nyG, nzG);
    //   runComputePipeline(commandEncoder, addMaterialForcePipeline, bindGroup, nxG, nyG, nzG);
    //   runComputePipeline(commandEncoder, updateGridVelocityPipeline, bindGroup, nxG, nyG, nzG);
    //   runComputePipeline(commandEncoder, setBoundaryVelocitiesPipeline, bindGroup, nxG, nyG, nzG);
    //   runComputePipeline(commandEncoder, evolveFandJPipeline, bindGroup, numP, 1, 1);
    //   runComputePipeline(commandEncoder, g2pPipeline, bindGroup, numP, 1, 1);
    // }

<<<<<<< HEAD
    // Atomics Version
    for (let i = 0; i < Math.floor(1.0 / 24.0 / dt / 10.0); i++) {
=======
    // Atomics Version 
    // for (let i = 0; i < 5; i++) {
>>>>>>> 34440f71
    runComputePipeline(commandEncoder, clearGridDataPipeline, bindGroup, nxG, nyG, nzG, doBenchmark, 0, query);
    runComputePipeline(commandEncoder, p2g_PPipeline, bindGroup, numP, 1, 1, doBenchmark, 2, query);
    runComputePipeline(commandEncoder, addGravityPipeline, bindGroup, nxG, nyG, nzG, doBenchmark, 4, query);
    runComputePipeline(commandEncoder, addMaterialForce_PPipeline, bindGroup, numP, 1, 1, doBenchmark, 6, query);
    runComputePipeline(commandEncoder, updateGridVelocityPipeline, bindGroup, nxG, nyG, nzG, doBenchmark, 8, query);
    runComputePipeline(commandEncoder, setBoundaryVelocitiesPipeline, bindGroup, nxG, nyG, nzG, doBenchmark, 10, query);
    runComputePipeline(commandEncoder, evolveFandJPipeline, bindGroup, numP, 1, 1, doBenchmark, 12, query);
    runComputePipeline(commandEncoder, g2pPipeline, bindGroup, numP, 1, 1, doBenchmark, 14, query);
    }
    if (doBenchmark) {
      resolveQuery(commandEncoder, query, querySetBuffer, queryReadBuffer, queryLength);
    }
<<<<<<< HEAD
    // runRenderPipeline(commandEncoder, renderPassDescriptor, renderPipeline, uniformBindGroup2, p1Buffer, numP, true, cubeParams.cubeVertexCount, cubeBuffer);
    // runRenderPipelineWithBox(commandEncoder, renderPassDescriptor, renderPipeline, renderCubePipeline, uniformBindGroup2, p1Buffer, numP, true, cubeParams.cubeVertexCount, cubeBuffer);
    
    const passEncoder = commandEncoder.beginRenderPass(renderPassDescriptor);
        passEncoder.setPipeline(renderPipeline);
        passEncoder.setBindGroup(0, uniformBindGroup2);
        passEncoder.setVertexBuffer(0, p1Buffer);
        passEncoder.setVertexBuffer(1, cubeBuffer);
        passEncoder.draw(cubeParams.cubeVertexCount, numP, 0, 0);

        passEncoder.setPipeline(renderCubePipeline);
        passEncoder.setBindGroup(0, uniformBindGroupBox);
        passEncoder.setVertexBuffer(0, cube2Buffer);
        passEncoder.draw(36, 1, 0, 0);

        passEncoder.endPass();

    

    
=======
    runRenderPipeline(commandEncoder, renderPassDescriptor, renderPipeline, uniformBindGroup, p1Buffer, numP, true, cubeParams.cubeVertexCount, cubeBuffer, doBenchmark, 16, query);
>>>>>>> 34440f71
    device.defaultQueue.submit([commandEncoder.finish()]);

    if (doBenchmark) {
      await queryReadBuffer.mapAsync(GPUMapMode.READ);
      let timesArr = new BigUint64Array(queryReadBuffer.getMappedRange());
      for (let i = 0; i < queryLength/2; i++) {
        let dt = Number(timesArr[2*i + 1] - timesArr[2*i]) / 1000;
        benchmarkArr[i] = Math.round((((benchmarkArr[i]*t) +  dt)/(t+1))*100)/100;
      }
      console.log(benchmarkArr);
      queryReadBuffer.unmap();
    }
    ++t;
  }
}<|MERGE_RESOLUTION|>--- conflicted
+++ resolved
@@ -21,7 +21,7 @@
 import { getCameraTransformFunc, getProjectionMatrix } from '../utilities/cameraUtils'
 import { simParamData, p1Data, p2Data, gData, numP, numG, nxG, nyG, nzG, dt, doBenchmark, queryLength} from '../utilities/simulationParameters';
 import * as boilerplate from '../utilities/webgpuBoilerplate';
-import { runComputePipeline, runRenderPipeline, runRenderPipelineWithBox, writeBuffer } from '../utilities/shaderExecution';
+import { runComputePipeline, runRenderPipeline, writeBuffer } from '../utilities/shaderExecution';
 import { createQueryBuffer, createReadBuffer, createTimestampQuerySet, resolveQuery } from '../utilities/benchmarking';
 import * as cubeParams from '../cube';
 import * as cubeParams2 from '../cube2'
@@ -117,13 +117,8 @@
     //   runComputePipeline(commandEncoder, g2pPipeline, bindGroup, numP, 1, 1);
     // }
 
-<<<<<<< HEAD
-    // Atomics Version
-    for (let i = 0; i < Math.floor(1.0 / 24.0 / dt / 10.0); i++) {
-=======
     // Atomics Version 
-    // for (let i = 0; i < 5; i++) {
->>>>>>> 34440f71
+    for (let i = 0; i < Math.floor(1.0 / 24.0 / dt / 15.0); i++) {
     runComputePipeline(commandEncoder, clearGridDataPipeline, bindGroup, nxG, nyG, nzG, doBenchmark, 0, query);
     runComputePipeline(commandEncoder, p2g_PPipeline, bindGroup, numP, 1, 1, doBenchmark, 2, query);
     runComputePipeline(commandEncoder, addGravityPipeline, bindGroup, nxG, nyG, nzG, doBenchmark, 4, query);
@@ -136,30 +131,12 @@
     if (doBenchmark) {
       resolveQuery(commandEncoder, query, querySetBuffer, queryReadBuffer, queryLength);
     }
-<<<<<<< HEAD
-    // runRenderPipeline(commandEncoder, renderPassDescriptor, renderPipeline, uniformBindGroup2, p1Buffer, numP, true, cubeParams.cubeVertexCount, cubeBuffer);
-    // runRenderPipelineWithBox(commandEncoder, renderPassDescriptor, renderPipeline, renderCubePipeline, uniformBindGroup2, p1Buffer, numP, true, cubeParams.cubeVertexCount, cubeBuffer);
-    
-    const passEncoder = commandEncoder.beginRenderPass(renderPassDescriptor);
-        passEncoder.setPipeline(renderPipeline);
-        passEncoder.setBindGroup(0, uniformBindGroup2);
-        passEncoder.setVertexBuffer(0, p1Buffer);
-        passEncoder.setVertexBuffer(1, cubeBuffer);
-        passEncoder.draw(cubeParams.cubeVertexCount, numP, 0, 0);
-
-        passEncoder.setPipeline(renderCubePipeline);
-        passEncoder.setBindGroup(0, uniformBindGroupBox);
-        passEncoder.setVertexBuffer(0, cube2Buffer);
-        passEncoder.draw(36, 1, 0, 0);
-
-        passEncoder.endPass();
+    runRenderPipeline(commandEncoder, renderPassDescriptor, renderPipeline, renderCubePipeline, uniformBindGroup2, 
+                      uniformBindGroupBox, p1Buffer, cube2Buffer, numP, true, cubeParams.cubeVertexCount, cubeBuffer, doBenchmark, 16, query);
 
     
 
     
-=======
-    runRenderPipeline(commandEncoder, renderPassDescriptor, renderPipeline, uniformBindGroup, p1Buffer, numP, true, cubeParams.cubeVertexCount, cubeBuffer, doBenchmark, 16, query);
->>>>>>> 34440f71
     device.defaultQueue.submit([commandEncoder.finish()]);
 
     if (doBenchmark) {
