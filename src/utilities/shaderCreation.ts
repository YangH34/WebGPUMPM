--- conflicted
+++ resolved
@@ -1,9 +1,6 @@
-<<<<<<< HEAD
-=======
 import * as cubeParams from "../cube";
 import * as cubeParams2 from "../cube2"
 
->>>>>>> ee4f8b59
 export function createComputePipeline(code, device, glslang) {
     return device.createComputePipeline({
         computeStage: {
@@ -161,73 +158,3 @@
     ],
   });
 }
-<<<<<<< HEAD
-
-import { cubeVertexSize, cubeColorOffset, cubePositionOffset, cubeNormOffset } from '../utilities/cube';
-
-export function createRenderCubePipeline (shaders, device, glslang) {
-  return device.createRenderPipeline({
-    vertexStage: {
-      module: 
-        device.createShaderModule({
-          code: shaders.vertex,
-          transform: (glsl) => glslang.compileGLSL(glsl, "vertex"),
-        }),
-      entryPoint: "main",
-    },
-    fragmentStage: {
-      module:
-        device.createShaderModule({
-          code: shaders.fragment,
-          transform: (glsl) => glslang.compileGLSL(glsl, "fragment"),
-        }),
-      entryPoint: "main",
-    },
-
-    primitiveTopology: "triangle-list",
-    depthStencilState: {
-      depthWriteEnabled: true,
-      depthCompare: "less",
-      format: "depth24plus-stencil8",
-    },
-    vertexState: {
-      vertexBuffers: [
-        {
-          arrayStride: cubeVertexSize,
-          attributes: [
-            {
-              // position
-              shaderLocation: 0,
-              offset: cubePositionOffset,
-              format: "float4",
-            },
-            {
-              // color
-              shaderLocation: 1,
-              offset: cubeColorOffset,
-              format: "float4",
-            },
-            {
-              // normal
-              shaderLocation: 2,
-              offset: cubeNormOffset,
-              format: "float4",
-            },
-          ],
-        },
-      ],
-    },
-
-    rasterizationState: {
-      cullMode: "none",
-    },
-
-    colorStates: [
-      {
-        format: "bgra8unorm",
-      },
-    ],
-  });
-}
-=======
->>>>>>> ee4f8b59
