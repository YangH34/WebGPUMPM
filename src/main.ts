import * as examples from '../gen/exampleLoader';
import { checkWebGPUSupport } from './helpers';
import 'webgpu-shader-module-transform';
import { setShaderRegisteredCallback } from "webgpu-live-shader-module";
import { mat4, vec3, vec4 } from 'gl-matrix';

const mainContainer = document.querySelector('main');
const descriptionContainer = document.getElementById('description-container');
const canvasContainer = document.getElementById('canvas-container');
const shaderEditor = document.getElementById('shader-editor');
const fullSource = document.getElementById('full-source');

function removeClassName(el: HTMLElement, className: string) {
    el.className = (el.className || '').replace(className, '');
}

let currentCanvas = undefined;
async function loadExample(hashName: string) {
    if (!checkWebGPUSupport()) {
        mainContainer.className += " no-demo";
        return;
    }

    const name = hashName.substring(1);

    descriptionContainer.innerHTML = "";
    canvasContainer.innerHTML = "";
    shaderEditor.innerHTML = "";
    fullSource.innerHTML = "";
    currentCanvas = undefined;

    const exampleLoader = examples[name];
    if (!exampleLoader) {
        mainContainer.className += " no-demo";
        return;
    }
    removeClassName(mainContainer, 'no-demo');

    const example = await exampleLoader();

    const canvas = document.createElement('canvas');
<<<<<<< HEAD
    canvas.width = 950;
    canvas.height = 950;
=======
    canvas.width = 900;
    canvas.height = 900;
>>>>>>> 473e49ab
    canvasContainer.appendChild(canvas);

    const useWGSL =
      new URLSearchParams(window.location.search).get("wgsl") != "0";

    const titleNode = document.createElement('h1');
    titleNode.innerHTML = example.title;
    descriptionContainer.appendChild(titleNode);

    const linkNode = document.createElement('a');
    linkNode.target = "_blank";
    linkNode.href = `https://github.com/austinEng/webgpu-samples/tree/master/src/examples/${name}.ts`;
    linkNode.innerHTML = linkNode.href;
    descriptionContainer.appendChild(linkNode);

    const descriptionNode = document.createElement('p');
    descriptionNode.innerHTML = example.description;
    descriptionContainer.appendChild(descriptionNode);

    const frame = await example.init(canvas, useWGSL);
    if (!frame) return;
    currentCanvas = canvas;

    // camera
    var cameraChange = mat4.create();
    var incr = 0.2;
    var phi = 0;
    var theta = 0;

    var eye = vec4.fromValues(0, 0, 3, 1);
    var right = vec4.fromValues(1,0,0,1);
    var up = vec4.fromValues(0,1,0,1);
    var forward = vec4.fromValues(0,0,1,1);
    var neweye = vec4.create();
    var newr = vec4.create();
    var newu = vec4.create();
    var newf = vec4.create();

    var rotation = mat4.create();
    var rotx = mat4.create();
    var roty = mat4.create();
    var view = mat4.create();
    mat4.translate(view, view, vec3.fromValues(-1*eye[0], -1*eye[1], -1*eye[2]))

    var updateListener = function(event) {
        switch (event.keyCode) {
            case 87: // w
                theta -= 0.1;
                break;
            case 83: // s
                theta += 0.1;
                break;
            case 65: // a
                phi -= 0.1;
                break;
            case 68: // d
                phi += 0.1;
                break;
            case 88: // x
                eye[2] -= incr;
                break;
            case 90: // z
                eye[2] += incr;
                break;

        }
        
        
        mat4.fromXRotation(rotx, theta);
        mat4.fromYRotation(roty, phi);
        mat4.multiply(rotation, roty, rotx);

        
        vec4.transformMat4(newr, right, rotation);
        vec4.transformMat4(newu, up, rotation);
        vec4.transformMat4(newf, forward, rotation);
        vec4.transformMat4(neweye, eye, cameraChange); 

        view = mat4.fromValues(newr[0], newu[0], newf[0], 0, 
                              newr[1], newu[1], newf[1], 0, 
                              newr[2], newu[2], newf[2], 0, 
                              -1*neweye[0], -1*neweye[1], -1*neweye[2], 1);
        
    }; 


    async function doFrame(timestamp) {
        if (currentCanvas !== canvas) return;

        window.addEventListener('keydown', updateListener, false);
        await frame(timestamp, view);

        requestAnimationFrame(doFrame);
    }
    requestAnimationFrame(doFrame);
}

const exampleLinks = document.querySelectorAll('a.nav-link');
let lastSelected = undefined;
exampleLinks.forEach(link => {
    link.addEventListener('click', () => {
        if (lastSelected !== undefined) {
            removeClassName(lastSelected, 'selected');
        }
        link.className += ' selected';
        lastSelected = link;
    });
});

window.addEventListener('popstate', () => {
    loadExample(window.location.hash);
});

loadExample(window.location.hash);<|MERGE_RESOLUTION|>--- conflicted
+++ resolved
@@ -39,13 +39,8 @@
     const example = await exampleLoader();
 
     const canvas = document.createElement('canvas');
-<<<<<<< HEAD
-    canvas.width = 950;
-    canvas.height = 950;
-=======
     canvas.width = 900;
     canvas.height = 900;
->>>>>>> 473e49ab
     canvasContainer.appendChild(canvas);
 
     const useWGSL =
