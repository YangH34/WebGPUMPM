--- conflicted
+++ resolved
@@ -5,9 +5,6 @@
     './examples/pikachu',
     './examples/turkey',
     './examples/twoHearts',
-<<<<<<< HEAD
     './examples/dogTurkeyHeart',
-=======
     './examples/twoFluids',
->>>>>>> 4241a2a0
 ];