# WebGPU Material Point Method

MPM is a hybrid Eulerian/Lagrangian method for the simulation of physically accurate materials. In this project, we show off the compute capabilities of WebGPU to implement a MPM simulator allowing for the real-time simulation of 200k particles from a selection of three materials (Fluids, Jellos, and Snow). Here are 3 examples of our simulation running in real-time (jello + fluid, jello + snow, just jello):

<<<<<<< HEAD
### MidPoint Results
Fluid + Jello           |       Jello + Snow           
:-------------------------:|:-------------------------:
<img src="img/jello_fluid.gif" width="330">| <img src="gifs/fluidsnow.gif" width="330"> |
=======
<img src="gifs/all_2.gif" width="600">

### MidPoint Results
Fluid + Jello          |   Snow + Jello
:-------------------------:|:-------------------------:
<img src="gifs/fluidjello.gif" width="300">| <img src="gifs/fluidsnow.gif" width="300"> |
>>>>>>> f767fa5e

## More WebGPU Samples to get started with WebGPU

This repo was built from the  [WebGPU Samples Repo](//austineng.github.io/webgpu-samples/), a set of WGSL
and SPIR-V compatible samples demonstrating the use of the [WebGPU API](//webgpu.dev). Please see the current implementation status at
[webgpu.io](//webgpu.io). **Thank you so much Austin and Kai for your help with this project!**

These samples run in Chrome Canary behind the flag `--enable-unsafe-webgpu`. If
something isn't working, please file an issue
[here](https://github.com/austinEng/webgpu-samples/issues). You can get Chrome Canary [here](https://www.google.com/intl/en_in/chrome/canary/).

## Building this project
This project is built with [Typescript](https://www.typescriptlang.org/)
and compiled using [webpack](https://webpack.js.org/). Building the project
requires an installation of [Node.js](https://nodejs.org/en/).

- Install dependencies: `npm install`.
- For development, start the dev server which will watch and recompile
  sources: `npm start`.
- For production, compile the project: `npm run build`.
- To view the project locally in the browser, start a web server in the project
  root directory. [`http-server`](https://www.npmjs.com/package/http-server) is
  the recommended package.

### How to run from cloned source

```
npm install
npm run-script build   # or `npm start` and do the following in a separate terminal
npm run-script serve
```
<|MERGE_RESOLUTION|>--- conflicted
+++ resolved
@@ -1,48 +1,41 @@
-# WebGPU Material Point Method
-
-MPM is a hybrid Eulerian/Lagrangian method for the simulation of physically accurate materials. In this project, we show off the compute capabilities of WebGPU to implement a MPM simulator allowing for the real-time simulation of 200k particles from a selection of three materials (Fluids, Jellos, and Snow). Here are 3 examples of our simulation running in real-time (jello + fluid, jello + snow, just jello):
-
-<<<<<<< HEAD
-### MidPoint Results
-Fluid + Jello           |       Jello + Snow           
-:-------------------------:|:-------------------------:
-<img src="img/jello_fluid.gif" width="330">| <img src="gifs/fluidsnow.gif" width="330"> |
-=======
-<img src="gifs/all_2.gif" width="600">
-
-### MidPoint Results
-Fluid + Jello          |   Snow + Jello
-:-------------------------:|:-------------------------:
-<img src="gifs/fluidjello.gif" width="300">| <img src="gifs/fluidsnow.gif" width="300"> |
->>>>>>> f767fa5e
-
-## More WebGPU Samples to get started with WebGPU
-
-This repo was built from the  [WebGPU Samples Repo](//austineng.github.io/webgpu-samples/), a set of WGSL
-and SPIR-V compatible samples demonstrating the use of the [WebGPU API](//webgpu.dev). Please see the current implementation status at
-[webgpu.io](//webgpu.io). **Thank you so much Austin and Kai for your help with this project!**
-
-These samples run in Chrome Canary behind the flag `--enable-unsafe-webgpu`. If
-something isn't working, please file an issue
-[here](https://github.com/austinEng/webgpu-samples/issues). You can get Chrome Canary [here](https://www.google.com/intl/en_in/chrome/canary/).
-
-## Building this project
-This project is built with [Typescript](https://www.typescriptlang.org/)
-and compiled using [webpack](https://webpack.js.org/). Building the project
-requires an installation of [Node.js](https://nodejs.org/en/).
-
-- Install dependencies: `npm install`.
-- For development, start the dev server which will watch and recompile
-  sources: `npm start`.
-- For production, compile the project: `npm run build`.
-- To view the project locally in the browser, start a web server in the project
-  root directory. [`http-server`](https://www.npmjs.com/package/http-server) is
-  the recommended package.
-
-### How to run from cloned source
-
-```
-npm install
-npm run-script build   # or `npm start` and do the following in a separate terminal
-npm run-script serve
-```
+# WebGPU Material Point Method
+
+MPM is a hybrid Eulerian/Lagrangian method for the simulation of physically accurate materials. In this project, we show off the compute capabilities of WebGPU to implement a MPM simulator allowing for the real-time simulation of 200k particles from a selection of three materials (Fluids, Jellos, and Snow). Here are 3 examples of our simulation running in real-time (jello + fluid, jello + snow, just jello):
+
+<img src="gifs/all_2.gif" width="600">
+
+### MidPoint Results
+Fluid + Jello          |   Snow + Jello
+:-------------------------:|:-------------------------:
+<img src="gifs/fluidjello.gif" width="300">| <img src="gifs/fluidsnow.gif" width="300"> |
+
+## More WebGPU Samples to get started with WebGPU
+
+This repo was built from the  [WebGPU Samples Repo](//austineng.github.io/webgpu-samples/), a set of WGSL
+and SPIR-V compatible samples demonstrating the use of the [WebGPU API](//webgpu.dev). Please see the current implementation status at
+[webgpu.io](//webgpu.io). **Thank you so much Austin and Kai for your help with this project!**
+
+These samples run in Chrome Canary behind the flag `--enable-unsafe-webgpu`. If
+something isn't working, please file an issue
+[here](https://github.com/austinEng/webgpu-samples/issues). You can get Chrome Canary [here](https://www.google.com/intl/en_in/chrome/canary/).
+
+## Building this project
+This project is built with [Typescript](https://www.typescriptlang.org/)
+and compiled using [webpack](https://webpack.js.org/). Building the project
+requires an installation of [Node.js](https://nodejs.org/en/).
+
+- Install dependencies: `npm install`.
+- For development, start the dev server which will watch and recompile
+  sources: `npm start`.
+- For production, compile the project: `npm run build`.
+- To view the project locally in the browser, start a web server in the project
+  root directory. [`http-server`](https://www.npmjs.com/package/http-server) is
+  the recommended package.
+
+### How to run from cloned source
+
+```
+npm install
+npm run-script build   # or `npm start` and do the following in a separate terminal
+npm run-script serve
+```